--- conflicted
+++ resolved
@@ -4,11 +4,7 @@
         "Microsoft.IdentityModel.Protocol.Extensions": "2.0.0-beta1-*",
         "Newtonsoft.Json": "6.0.6",
         "System.IdentityModel.Tokens": "5.0.0-beta1-*",
-<<<<<<< HEAD
-		"xunit.runner.aspnet": "1.0.0-*"
-=======
         "xunit.runner.aspnet": "2.0.0-aspnet-*"
->>>>>>> 224f4785
     },
     "compile": [ "**\\*.cs", "..\\shared\\*.cs" ],
     "exclude": [
@@ -23,13 +19,6 @@
         "WsFederationConstantsTests.cs",
         "WsFederationMessageTests.cs"
     ],
-<<<<<<< HEAD
-    "frameworks": {
-        "dnx451": {}
-    },
-    "commands": {
-        "test": "xunit.runner.aspnet"
-=======
     "commands": {
         "test": "xunit.runner.aspnet"
     },
@@ -39,7 +28,6 @@
                 "Shouldly": "1.1.1.1"
             }
         }
->>>>>>> 224f4785
     },
     "compilationOptions": {
         "allowUnsafe": false,
